--- conflicted
+++ resolved
@@ -104,28 +104,14 @@
                 m_prePid.removeAt(pid);  //remove disappear process pid
                 if(m_simpleSet.contains(pid))
                     m_simpleSet.remove(pid);
-<<<<<<< HEAD
-                if(m_pidMyApps.contains(pid))
-                    m_pidMyApps.removeAt(pid);
-=======
                 //for each pid,only one process reflected.So "removeOne()"func replied.
                 if(m_pidMyApps.contains(pid))
                     m_pidMyApps.removeOne(pid);
->>>>>>> a409fa09
             }
         }
 
         for (const pid_t &pid : m_curPid) {
             if(!m_prePid.contains(pid)){ //add  new process pid
-<<<<<<< HEAD
-                Process *proc = new Process(pid);
-                proc->readProcessSimpleInfo();
-                if(!m_simpleSet.contains(pid))
-                     m_simpleSet.insert(proc->pid(), *proc);
-
-                if (proc->appType() == kFilterApps && !wmwindowList->isTrayApp(proc->pid())) {
-                     m_pidMyApps << proc->pid();
-=======
                 Process proc(pid);
                 proc.readProcessSimpleInfo();
                 if(!m_simpleSet.contains(pid))
@@ -133,7 +119,6 @@
 
                 if (proc.appType() == kFilterApps && !wmwindowList->isTrayApp(proc.pid())) {
                      m_pidMyApps << proc.pid();
->>>>>>> a409fa09
                 }
             }
         }
