--- conflicted
+++ resolved
@@ -20,11 +20,7 @@
 #include <DApplicationHelper>
 #include <DTitlebar>
 #ifdef DTKCORE_CLASS_DConfigFile
-<<<<<<< HEAD
-#include <DConfig>
-=======
 #    include <DConfig>
->>>>>>> a409fa09
 #endif
 #include <QKeyEvent>
 #include <QTimer>
@@ -50,15 +46,9 @@
     connect(this, &MainWindow::loadingStatusChanged, this, &MainWindow::onLoadStatusChanged);
 #ifdef DTKCORE_CLASS_DConfigFile
     //需要查询是否支持特殊机型静音恢复，例如hw机型
-<<<<<<< HEAD
-    DConfig *dconfig = DConfig::create("org.deepin.system-monitor","org.deepin.system-monitor.main");
-    //需要判断Dconfig文件是否合法
-    if(dconfig && dconfig->isValid() && dconfig->keyList().contains("specialComType")){
-=======
     DConfig *dconfig = DConfig::create("org.deepin.system-monitor", "org.deepin.system-monitor.main");
     //需要判断Dconfig文件是否合法
     if (dconfig && dconfig->isValid() && dconfig->keyList().contains("specialComType")) {
->>>>>>> a409fa09
         specialComType = dconfig->value("specialComType").toInt();
     }
 #endif
@@ -222,11 +212,7 @@
         m_tbShadow->show();
         PERF_PRINT_END("POINT-05");
     });
-<<<<<<< HEAD
-    connect(m_toolbar, &Toolbar::accountProcTabButtonClicked, this, [ = ]() {
-=======
     connect(m_toolbar, &Toolbar::accountProcTabButtonClicked, this, [=]() {
->>>>>>> a409fa09
         PERF_PRINT_BEGIN("POINT-05", QString("switch(%1->%2)").arg(DApplication::translate("Title.Bar.Switch", "Users")).arg(DApplication::translate("Title.Bar.Switch", "Services")));
         m_toolbar->clearSearchText();
         m_pages->setCurrentWidget(m_accountProcPage);
@@ -235,11 +221,7 @@
         m_tbShadow->show();
         PERF_PRINT_END("POINT-05");
     });
-<<<<<<< HEAD
-    connect(gApp, &Application::backgroundTaskStateChanged, this, [ = ](Application::TaskState state) {
-=======
     connect(gApp, &Application::backgroundTaskStateChanged, this, [=](Application::TaskState state) {
->>>>>>> a409fa09
         if (state == Application::kTaskStarted) {
             // save last focused widget inside main window
             m_focusedWidget = gApp->mainWindow()->focusWidget();
