// Copyright (C) 2011 ~ 2021 Uniontech Software Technology Co.,Ltd
// SPDX-FileCopyrightText: 2022 UnionTech Software Technology Co., Ltd.
//
// SPDX-License-Identifier: GPL-3.0-or-later

#include "systemprotectionsetting.h"
#include "helper.hpp"
#include "ddlog.h"
#include <DSettingsWidgetFactory>
#include <DCommandLinkButton>
#include <DSwitchButton>
#include <DLineEdit>
#include <DPalette>
#include <DApplicationHelper>
#include <DLabel>

#include <QStandardPaths>
#include <QApplication>
#include <DSettingsOption>
#include <QDebug>
#include <QDBusInterface>
#include <QProcess>
#include <QTimer>
#include <QDBusConnection>
#include <QFile>
#include <QHBoxLayout>
#include <QLabel>
#include <QIntValidator>
#include <QFont>

#ifndef AlarmStatusOptionName
#    define AlarmStatusOptionName "setting.systemprotection.alarm_switch"
#    define AlarmCpuUsageOptionName "setting.systemprotection.alarm_cpu_usage"
#    define AlarmMemUsageOptionName "setting.systemprotection.alarm_memory_usage"
#    define AlarmIntervalOptionName "setting.systemprotection.alarm_interval"
#    define AlarmLastTimeOptionName "setting.systemprotection.alarm_last_time"
#endif

// 与系统字体大小的偏移值，-1.5为小于系统字体大小1.5字号
static const double ToolTipFontSizeDiff = -1.5;
int SystemProtectionSetting::m_lastValidCPUValue = 0;
int SystemProtectionSetting::m_lastValidMemoryValue = 0;
int SystemProtectionSetting::m_lastValidInternalValue = 0;

Q_GLOBAL_STATIC(SystemProtectionSetting, theInstance)
using namespace DDLog;
// 修改控件字体大小
bool changeWidgetFontSizeByDiffWithSystem(QWidget *widget, double diff)
{
    // 无效参数, 返回
    if (widget == nullptr || diff == 0.0) {
        return false;
    }

    // 获取系统字体大小设置
<<<<<<< HEAD
    QDBusInterface interface("com.deepin.daemon.Appearance",
                                 "/com/deepin/daemon/Appearance",
                                 "com.deepin.daemon.Appearance");
=======

    QDBusInterface interface(common::systemInfo().AppearanceService,
                             common::systemInfo().AppearancePath,
                             common::systemInfo().AppearanceInterface);
>>>>>>> a409fa09
    // 获取失败，返回
    if (interface.isValid() == false) {
        return false;
    }

    // 获取系统字体大小
    double sysFontSize = interface.property("FontSize").toDouble();

    // 获取系统字体大小非法 或者 调整后值非法， 返回
    if (sysFontSize == 0.0 || sysFontSize + diff <= 0) {
        return false;
    }

    // 获得当前字体
    QFont font = widget->font();
    // 重设字体大小
    font.setPointSizeF(sysFontSize + diff);
    // 为 widget 设置字体
    widget->setFont(font);

    return true;
}

SystemProtectionSetting::SystemProtectionSetting(QObject *parent)
<<<<<<< HEAD
    : QObject(parent)
    , mBackend(nullptr)
    , mDsettings(nullptr)
    , mDaemonInterface("org.deepin.SystemMonitorDaemon",
                       "/org/deepin/SystemMonitorDaemon",
                       "org.deepin.SystemMonitorDaemon")
=======
    : QObject(parent), mBackend(nullptr), mDsettings(nullptr), mDaemonInterface("org.deepin.SystemMonitorDaemon", "/org/deepin/SystemMonitorDaemon", "org.deepin.SystemMonitorDaemon")
>>>>>>> a409fa09
{
    mDaemonInterface.setParent(this);
    // json文件加载setting基本结构
    mDsettings = DSettings::fromJsonFile(":/resources/settings.json");
    // 更新数据后台并同步数据
    onUpdateNewBackend();
    // 连接设置数据更改信号
    connect(mDsettings, &DSettings::valueChanged, this, &SystemProtectionSetting::onSettingItemChanged);
    // 跳转通知按钮单独处理
    connect(mDsettings->option("setting.messgae.message_setting"), &Dtk::Core::DSettingsOption::valueChanged,
            this, &SystemProtectionSetting::onMessgaeSetting);
}

SystemProtectionSetting::~SystemProtectionSetting()
{
    if (mDsettings != nullptr) {
        mDsettings->deleteLater();
    }

    if (mBackend != nullptr) {
        mBackend->deleteLater();
    }
}

// 返回全局单例
SystemProtectionSetting *SystemProtectionSetting::instance()
{
    return theInstance;
}

QPair<QWidget *, QWidget *> SystemProtectionSetting::createSettingLinkButtonHandle(QObject *obj)
{
    auto option = qobject_cast<DTK_CORE_NAMESPACE::DSettingsOption *>(obj);

    // 构建自定义Item
    QWidget *widget = new QWidget();
    QHBoxLayout *layout = new QHBoxLayout(widget);
    layout->addStretch();
    DCommandLinkButton *button = new DCommandLinkButton(tr("Settings"), widget);
    // 设置按钮字体大小，比系统标准字体小1.5号
    changeWidgetFontSizeByDiffWithSystem(button, ToolTipFontSizeDiff);
    layout->addWidget(button);
    widget->setLayout(layout);

    QPair<QWidget *, QWidget *> optionWidget = DSettingsWidgetFactory::createStandardItem(QByteArray(), option, widget);
    // 获取初始值
    option->setValue(option->defaultValue());

<<<<<<< HEAD
    option->connect(button, &DCommandLinkButton::clicked, option, [ = ]() {
        qDebug() << __FUNCTION__ << __LINE__ << "，will jump to dde setting center notification page!";
=======
    option->connect(button, &DCommandLinkButton::clicked, option, [=]() {
        qCDebug(app) << __FUNCTION__ << __LINE__ << "，will jump to dde setting center notification page!";
>>>>>>> a409fa09
        SystemProtectionSetting::instance()->onMessgaeSetting("");
    });
    if (widget != nullptr)
        widget->deleteLater();
    return optionWidget;
}
QPair<QWidget *, QWidget *> SystemProtectionSetting::createProtectionSwitchHandle(QObject *obj)
{
    auto option = qobject_cast<DTK_CORE_NAMESPACE::DSettingsOption *>(obj);

    // 构建自定义Item
    QWidget *widget = new QWidget();
    QHBoxLayout *layout = new QHBoxLayout(widget);
    DLabel *label = new DLabel(widget);
    // 设置提示语为DTK提示语颜色
    label->setForegroundRole(DPalette::ColorType::TextTips);
    // 设置提示语字体大小，比系统标准字体小1.5号
    changeWidgetFontSizeByDiffWithSystem(label, ToolTipFontSizeDiff);
    // 设置提示语文本
    label->setText(tr("(Modifiable)"));
    layout->addWidget(label);
    layout->addStretch();

    DSwitchButton *button = new DSwitchButton(widget);
    layout->addWidget(button);
    widget->setLayout(layout);

    // 获取初始值
    button->setChecked(option->value().toBool());

    QPair<QWidget *, QWidget *> optionWidget = DSettingsWidgetFactory::createStandardItem(QByteArray(), option, widget);
    // Item操作修改Setting值
<<<<<<< HEAD
    option->connect(button, &DSwitchButton::clicked, option, [ = ](bool checked) {
        qDebug() << __FUNCTION__ << __LINE__ << ", new protection swich :" << checked;
=======
    option->connect(button, &DSwitchButton::clicked, option, [=](bool checked) {
        qCDebug(app) << __FUNCTION__ << __LINE__ << ", new protection swich :" << checked;
>>>>>>> a409fa09
        if (checked != option->value().toBool()) {
            option->setValue(checked);
        }
    });

    // 用于恢复默认时，Item的数据更新
<<<<<<< HEAD
    button->connect(option, &DSettingsOption::valueChanged, button, [ = ]() {
=======
    button->connect(option, &DSettingsOption::valueChanged, button, [=]() {
>>>>>>> a409fa09
        if (option->value().toBool() != button->isChecked()) {
            button->setChecked(option->value().toBool());
        }
    });

    if (widget != nullptr)
        widget->deleteLater();
    return optionWidget;
}

void SystemProtectionSetting::setLastValidAlarm(DLineEdit *lineEdit, DTK_CORE_NAMESPACE::DSettingsOption *option, int maxValue, int minValue, int num)
{
    if (num >= minValue && num <= maxValue) {
        lineEdit->setText(QString::number(num));
        option->setValue(num);
    } else {
        //用上次的合法值设置
        if (option->key() == AlarmCpuUsageOptionName)
            lineEdit->setText(QString::number(m_lastValidCPUValue));
        else if (option->key() == AlarmMemUsageOptionName)
            lineEdit->setText(QString::number(m_lastValidMemoryValue));
        else if (option->key() == AlarmIntervalOptionName)
            lineEdit->setText(QString::number(m_lastValidInternalValue));
    }
}

void SystemProtectionSetting::lineEditChanged(bool focus, DLineEdit *edit, DSettingsOption *option, int maxValue, int minValue)
{
    QString key = option->key();
    if (focus == false && edit->lineEdit()->selectedText().isEmpty()) {
        if (edit->text().isEmpty() || edit->text().toInt() < minValue || edit->text().toInt() > maxValue) {
            //如果上次设置值合法，当前输入值不合法，显示上次输入的合法值
            if (key == AlarmCpuUsageOptionName)
                setLastValidAlarm(edit, option, maxValue, minValue, m_lastValidCPUValue);
            else if (key == AlarmMemUsageOptionName) {
                setLastValidAlarm(edit, option, maxValue, minValue, m_lastValidMemoryValue);
            } else if (key == AlarmIntervalOptionName) {
                setLastValidAlarm(edit, option, maxValue, minValue, m_lastValidInternalValue);
            }
        }
        //当前输入合法
        if (key == AlarmCpuUsageOptionName) {
            m_lastValidCPUValue = edit->text().toInt();
            option->setValue(m_lastValidCPUValue);
        } else if (key == AlarmMemUsageOptionName) {
            m_lastValidMemoryValue = edit->text().toInt();
            option->setValue(m_lastValidMemoryValue);
        } else if (key == AlarmIntervalOptionName) {
            m_lastValidInternalValue = edit->text().toInt();
            option->setValue(m_lastValidInternalValue);
        }
    }
    //    SystemProtectionSetting::instance()->regularNumber(edit);
}

QPair<QWidget *, QWidget *> SystemProtectionSetting::createAlarmUsgaeSettingHandle(QObject *obj)
{
    auto option = qobject_cast<DTK_CORE_NAMESPACE::DSettingsOption *>(obj);

    // 构建自定义Item
    const int lineEditWidth = 60;
    const int lineEditHeight = 36;
    const int labelWidth = 300;
    const int widgetSpace = 15;

    QWidget *widget = new QWidget;
    QHBoxLayout *layout = new QHBoxLayout(widget);
    // 构建编辑框
    DLineEdit *edit = new DLineEdit(widget);
    edit->setFixedSize(lineEditWidth, lineEditHeight);
    edit->setClearButtonEnabled(false);
    // 为编辑框设置数字输入限制
    QIntValidator *validator = new QIntValidator(edit);
    validator->setRange(1, 100);
    edit->lineEdit()->setValidator(validator);

    // 规范输入的文字信息（数字）
    //    SystemProtectionSetting::instance()->regularNumber(edit);

    // 构建提示语
    DLabel *label = new DLabel(widget);
    // 设置提示语字体大小，比系统标准字体小1.5号
    changeWidgetFontSizeByDiffWithSystem(label, ToolTipFontSizeDiff);
    // 设置提示语为DTK提示语颜色
    label->setForegroundRole(DPalette::ColorType::TextTips);

    // 设置提示语文本
    label->setText(QString(tr("Range: %1-%2")).arg(30).arg(100));
    label->setFixedWidth(labelWidth);

    // 构建布局
    layout->addWidget(edit);
    layout->addSpacing(widgetSpace);
    layout->addWidget(label);
    layout->addStretch();
    widget->setLayout(layout);

    // 获取初始值
    edit->setText(option->value().toString());
    // 获取初始值时同步更新静态变量
    if (option->key() == AlarmCpuUsageOptionName)
        m_lastValidCPUValue = option->value().toInt();
    else if (option->key() == AlarmMemUsageOptionName)
        m_lastValidMemoryValue = option->value().toInt();

    // 修改Item同步修改Setting数据
<<<<<<< HEAD
    option->connect(edit, &DLineEdit::focusChanged, option, [ = ](bool onFocus) {
        lineEditChanged(onFocus, edit, option, 100, 30);
    });

    option->connect(edit, &DLineEdit::textChanged, option, [ = ]() {
=======
    option->connect(edit, &DLineEdit::focusChanged, option, [=](bool onFocus) {
        lineEditChanged(onFocus, edit, option, 100, 30);
    });

    option->connect(edit, &DLineEdit::textChanged, option, [=]() {
>>>>>>> a409fa09
        QString text = edit->text();
        int number = text.toInt();
        edit->setText(QString::number(number));
    });

<<<<<<< HEAD
    option->connect(edit, &DLineEdit::returnPressed, option, [ = ]() {
=======
    option->connect(edit, &DLineEdit::returnPressed, option, [=]() {
>>>>>>> a409fa09
        lineEditChanged(false, edit, option, 100, 30);
    });

    // 用于恢复默认时，Item的数据更新
<<<<<<< HEAD
    edit->connect(option, &DSettingsOption::valueChanged, edit, [ = ]() {
=======
    edit->connect(option, &DSettingsOption::valueChanged, edit, [=]() {
>>>>>>> a409fa09
        if (option->value().toInt() != edit->text().toInt()) {
            edit->setText(option->value().toString());
            // 恢复默认时，需要更新默认设置值
            if (option->key() == AlarmCpuUsageOptionName)
                m_lastValidCPUValue = option->value().toInt();
            if (option->key() == AlarmMemUsageOptionName)
                m_lastValidMemoryValue = option->value().toInt();
        }
    });

    QPair<QWidget *, QWidget *> optionWidget = DSettingsWidgetFactory::createStandardItem(QByteArray(), option, widget);
    QWidget *leftWidget = optionWidget.first;

    // 获取setting指针
    auto settingPtr = SystemProtectionSetting::instance()->getDSettingPointor();
    if (settingPtr != nullptr) {
        // 初始当前监控开关状态
        QVariant swtich_value = settingPtr->getOption(AlarmStatusOptionName);
        // 初始控件的disable状态
        widget->setDisabled(!swtich_value.toBool());
        // 连接监控开关变化信号
<<<<<<< HEAD
        widget->connect(settingPtr, &DSettings::valueChanged, widget, [ = ](const QString & key, const QVariant & value) {
=======
        widget->connect(settingPtr, &DSettings::valueChanged, widget, [=](const QString &key, const QVariant &value) {
>>>>>>> a409fa09
            if (key == AlarmStatusOptionName) {
                widget->setDisabled(!value.toBool());
            }
        });

        if (leftWidget != nullptr) {
            // 初始控件的disable状态
            leftWidget->setDisabled(!swtich_value.toBool());
            // 连接监控开关变化信号
<<<<<<< HEAD
            leftWidget->connect(settingPtr, &DSettings::valueChanged, leftWidget, [ = ](const QString & key, const QVariant & value) {
=======
            leftWidget->connect(settingPtr, &DSettings::valueChanged, leftWidget, [=](const QString &key, const QVariant &value) {
>>>>>>> a409fa09
                if (key == AlarmStatusOptionName) {
                    leftWidget->setDisabled(!value.toBool());
                }
            });
        }
    }

    if (widget != nullptr)
        widget->deleteLater();
    return optionWidget;
}

QPair<QWidget *, QWidget *> SystemProtectionSetting::createAlarmIntervalSettingHandle(QObject *obj)
{
    auto option = qobject_cast<DTK_CORE_NAMESPACE::DSettingsOption *>(obj);

    // 构建自定义Item
    const int lineEditWidth = 60;
    const int lineEditHeight = 36;
    const int labelWidth = 300;
    const int widgetSpace = 15;

    QWidget *widget = new QWidget;
    QHBoxLayout *layout = new QHBoxLayout(widget);
    // 构建编辑框//
    DLineEdit *edit = new DLineEdit(widget);
    edit->setFixedSize(lineEditWidth, lineEditHeight);
    edit->setClearButtonEnabled(false);
    // 为编辑框设置数字输入限制
    QIntValidator *validator = new QIntValidator(edit);
    validator->setRange(1, 60);
    edit->lineEdit()->setValidator(validator);

    // 规范输入的文字信息（数字）
    //    SystemProtectionSetting::instance()->regularNumber(edit);

    // 构建提示语
    DLabel *label = new DLabel(widget);
    // 设置提示语为DTK提示语颜色
    label->setForegroundRole(DPalette::ColorType::TextTips);
    // 设置提示语字体大小，比系统标准字体小1.5号
    changeWidgetFontSizeByDiffWithSystem(label, ToolTipFontSizeDiff);

    // 设置提示语文本
    label->setText(QString(tr("Range: %1-%2")).arg(5).arg(60));
    label->setFixedWidth(labelWidth);

    // 构建布局
    layout->addWidget(edit);
    layout->addSpacing(widgetSpace);
    layout->addWidget(label);
    layout->addStretch();
    widget->setLayout(layout);

    // 设定Item初始值//
    edit->setText(option->value().toString());

    // 获取初始值时同步更新静态变量
    m_lastValidInternalValue = option->value().toInt();
    // 修改Item同步修改Setting数据
<<<<<<< HEAD
    option->connect(edit, &DLineEdit::focusChanged, option, [ = ](bool onFocus) {
        lineEditChanged(onFocus, edit, option, 60, 5);
    });

    option->connect(edit, &DLineEdit::textChanged, option, [ = ]() {
=======
    option->connect(edit, &DLineEdit::focusChanged, option, [=](bool onFocus) {
        lineEditChanged(onFocus, edit, option, 60, 5);
    });

    option->connect(edit, &DLineEdit::textChanged, option, [=]() {
>>>>>>> a409fa09
        QString text = edit->text();
        int number = text.toInt();
        edit->setText(QString::number(number));
    });

<<<<<<< HEAD
    option->connect(edit, &DLineEdit::returnPressed, option, [ = ]() {
=======
    option->connect(edit, &DLineEdit::returnPressed, option, [=]() {
>>>>>>> a409fa09
        lineEditChanged(false, edit, option, 60, 5);
    });

    // 用于恢复默认时，Item的数据更新
<<<<<<< HEAD
    edit->connect(option, &DSettingsOption::valueChanged, edit, [ = ]() {
=======
    edit->connect(option, &DSettingsOption::valueChanged, edit, [=]() {
>>>>>>> a409fa09
        if (option->value().toInt() != edit->text().toInt()) {
            edit->setText(option->value().toString());
            if (option->key() == AlarmIntervalOptionName)
                m_lastValidInternalValue = option->value().toInt();
        }
    });

    QPair<QWidget *, QWidget *> optionWidget = DSettingsWidgetFactory::createStandardItem(QByteArray(), option, widget);
    QWidget *leftWidget = optionWidget.first;

    // 获取setting指针
    auto settingPtr = SystemProtectionSetting::instance()->getDSettingPointor();
    if (settingPtr != nullptr) {
        // 初始当前监控开关状态
        QVariant swtich_value = settingPtr->getOption(AlarmStatusOptionName);
        // 初始控件的disable状态
        widget->setDisabled(!swtich_value.toBool());
        // 连接监控开关变化信号
<<<<<<< HEAD
        widget->connect(settingPtr, &DSettings::valueChanged, widget, [ = ](const QString & key, const QVariant & value) {
=======
        widget->connect(settingPtr, &DSettings::valueChanged, widget, [=](const QString &key, const QVariant &value) {
>>>>>>> a409fa09
            if (key == AlarmStatusOptionName) {
                widget->setDisabled(!value.toBool());
            }
        });

        if (leftWidget != nullptr) {
            // 初始控件的disable状态
            leftWidget->setDisabled(!swtich_value.toBool());
            // 连接监控开关变化信号
<<<<<<< HEAD
            leftWidget->connect(settingPtr, &DSettings::valueChanged, leftWidget, [ = ](const QString & key, const QVariant & value) {
=======
            leftWidget->connect(settingPtr, &DSettings::valueChanged, leftWidget, [=](const QString &key, const QVariant &value) {
>>>>>>> a409fa09
                if (key == AlarmStatusOptionName) {
                    leftWidget->setDisabled(!value.toBool());
                }
            });
        }
    }

    if (widget != nullptr)
        widget->deleteLater();
    return optionWidget;
}

void SystemProtectionSetting::onMessgaeSetting(QVariant value)
{
    Q_UNUSED(value);
    QString genericName;
    QFile desktopFile("/usr/share/applications/deepin-system-monitor.desktop");

    // 解析desktop文件，获取当前 GenericName
    if (desktopFile.exists() && desktopFile.open(QFile::ReadOnly)) {
        QLocale locale;
        QString searchString;
        searchString = QString("GenericName[%1]").arg(locale.name());

        while (desktopFile.atEnd() == false) {
            QString line = desktopFile.readLine();
            if (line.left(searchString.size()) == searchString) {
                genericName = line.mid(searchString.size() + 1);
                genericName = genericName.trimmed();
                break;
            }
        }
        desktopFile.close();
    }

    if (genericName.isEmpty() == false) {
        // 跳转到设置页并指定Item
        QDBusMessage showDDEControlCenterPage = QDBusMessage::createMethodCall(common::systemInfo().ControlCenterService,
                                                                               common::systemInfo().ControlCenterPath,
                                                                               common::systemInfo().ControlCenterInterface,
                                                                               "ShowPage");
        QList<QVariant> args;
        if (!common::systemInfo().isOldVersion()) {
            args << QString("notification/%1").append(genericName);
        } else {
            args.append("notification");
            args.append(genericName);
        }

        showDDEControlCenterPage.setArguments(args);

        QDBusMessage replyMsg = QDBusConnection::sessionBus().call(showDDEControlCenterPage);

        if (replyMsg.type() == QDBusMessage::ErrorMessage) {
<<<<<<< HEAD
            qWarning() << __FUNCTION__ << __LINE__ << ", dde control center dbus method call fail , error name :"
=======
            qCWarning(app) << __FUNCTION__ << __LINE__ << ", dde control center dbus method call fail , error name :"
>>>>>>> a409fa09
                       << replyMsg.errorName() << " , error msg :" << replyMsg.errorMessage();
        }

    } else {
        // 跳转到设置页
        // qdbus org.deepin.dde.ControlCenter1 /org/deepin/dde/ControlCenter1 org.deepin.dde.ControlCenter1.ShowModule notification

        QDBusMessage showDDEControlCenter;
        if (!common::systemInfo().isOldVersion()) {
            showDDEControlCenter = QDBusMessage::createMethodCall(common::systemInfo().ControlCenterService,
                                                                  common::systemInfo().ControlCenterPath,
                                                                  common::systemInfo().ControlCenterInterface,
                                                                  "ShowPage");
        } else {
            showDDEControlCenter = QDBusMessage::createMethodCall("com.deepin.dde.ControlCenter",
                                                                  "/com/deepin/dde/ControlCenter",
                                                                  "com.deepin.dde.ControlCenter",
                                                                  "ShowModule");
        }

        QList<QVariant> args;
        args << "notification";
        showDDEControlCenter.setArguments(args);

        QDBusMessage replyMsg = QDBusConnection::sessionBus().call(showDDEControlCenter);

        if (replyMsg.type() == QDBusMessage::ErrorMessage) {
<<<<<<< HEAD
            qWarning() << __FUNCTION__ << __LINE__ << ", dde control center dbus method call fail , error name :"
=======
            qCWarning(app) << __FUNCTION__ << __LINE__ << ", dde control center dbus method call fail , error name :"
>>>>>>> a409fa09
                       << replyMsg.errorName() << " , error msg :" << replyMsg.errorMessage();
        }
    }
}

void SystemProtectionSetting::onSettingItemChanged(const QString &key, const QVariant &value)
{
    qCDebug(app) << __FUNCTION__ << __LINE__ << ", key:" << key << ", value:" << value;
    // 使用QProcess执行dbus操作， 此操作是为了通知daemon进程，监测功能设置数据更改
    // 在执行 DSettingsDialog "恢复默认"按钮操作时，QDBusInterFace QDBusConnection 等操作会发生调用错误
    // 错误提示 org.freedesktop.DBus.Error.UnknownMethod
    // 采用QProcess执行dbus操作，不会发生此项报错，dbus调用正常

    //QString cmd("qdbus org.deepin.SystemMonitorDaemon /org/deepin/SystemMonitorDaemon org.deepin.SystemMonitorDaemon.");
    //qdbus 改为gdbus
    QString cmd("gdbus call -e -d  org.deepin.SystemMonitorDaemon -o /org/deepin/SystemMonitorDaemon -m org.deepin.SystemMonitorDaemon.");
    bool needCall = false;

    // 拼接dbus调用命令字串
    if (key == AlarmStatusOptionName) {
<<<<<<< HEAD
        cmd.append("setSystemProtectionStatus "); // Method Name
        cmd.append(value.toString());             // value
=======
        cmd.append("setSystemProtectionStatus ");   // Method Name
        cmd.append(value.toString());   // value
>>>>>>> a409fa09
        needCall = true;
    } else if (key == AlarmCpuUsageOptionName) {
        cmd.append("setAlarmUsageOfCpu ");   // Method Name
        cmd.append(value.toString());   // value
        needCall = true;
    } else if (key == AlarmMemUsageOptionName) {
        cmd.append("setAlarmUsageOfMemory ");   // Method Name
        cmd.append(value.toString());   // value
        needCall = true;
    } else if (key == AlarmIntervalOptionName) {
        cmd.append("setAlarmMsgInterval ");   // Method Name
        cmd.append(value.toString());   // value
        needCall = true;
    } else if (key == AlarmLastTimeOptionName) {
        cmd.append("setAlarmLastTimeInterval ");   // Mehthod Name
        cmd.append(value.toString());
        needCall = true;
    }

<<<<<<< HEAD
    if (needCall)  {
        qDebug() << __FUNCTION__ << __LINE__ << "，dbus cmd：" << cmd;
        QTimer::singleShot(100, this, [ = ]() { QProcess::startDetached(cmd); });
=======
    if (needCall) {
        qCDebug(app) << __FUNCTION__ << __LINE__ << "，dbus cmd：" << cmd;
        QTimer::singleShot(100, this, [=]() { QProcess::startDetached(cmd); });
>>>>>>> a409fa09
    }
}

DSettings *SystemProtectionSetting::getDSettingPointor()
{
    return mDsettings;
}

void SystemProtectionSetting::regularNumber(DLineEdit *lineEdit)
{
    // 失去焦点时
    connect(lineEdit, &DLineEdit::focusChanged, SystemProtectionSetting::instance(), [=]() {
        if (lineEdit) {
            QString text = lineEdit->text();
            int number = text.toInt();
            lineEdit->setText(QString::number(number));
        }
    });

    // 回车按下时
    connect(lineEdit, &DLineEdit::returnPressed, SystemProtectionSetting::instance(), [=]() {
        if (lineEdit) {
            QString text = lineEdit->text();
            int number = text.toInt();
            lineEdit->setText(QString::number(number));
        }
    });
}

void SystemProtectionSetting::onUpdateNewBackend()
{
    // 创建新的数据后端，应对可能的设置数据变化
    QString strConfigPath = QString("%1/%2/%3/protection.conf")
<<<<<<< HEAD
                            .arg(QStandardPaths::writableLocation(QStandardPaths::ConfigLocation))
                            .arg(qApp->organizationName())
                            .arg(qApp->applicationName());
=======
                                    .arg(QStandardPaths::writableLocation(QStandardPaths::ConfigLocation))
                                    .arg(qApp->organizationName())
                                    .arg(qApp->applicationName());
>>>>>>> a409fa09

    Dtk::Core::QSettingBackend *newBackend = new QSettingBackend(strConfigPath);
    // 为DSetting更新数据后端
    mDsettings->setBackend(newBackend);
    mDsettings->sync();

    // 销毁原来的数据后端
    if (mBackend != nullptr) {
        mBackend->deleteLater();
    }

    // 记录新的数据后端指针
    mBackend = newBackend;
}<|MERGE_RESOLUTION|>--- conflicted
+++ resolved
@@ -53,16 +53,10 @@
     }
 
     // 获取系统字体大小设置
-<<<<<<< HEAD
-    QDBusInterface interface("com.deepin.daemon.Appearance",
-                                 "/com/deepin/daemon/Appearance",
-                                 "com.deepin.daemon.Appearance");
-=======
 
     QDBusInterface interface(common::systemInfo().AppearanceService,
                              common::systemInfo().AppearancePath,
                              common::systemInfo().AppearanceInterface);
->>>>>>> a409fa09
     // 获取失败，返回
     if (interface.isValid() == false) {
         return false;
@@ -87,16 +81,7 @@
 }
 
 SystemProtectionSetting::SystemProtectionSetting(QObject *parent)
-<<<<<<< HEAD
-    : QObject(parent)
-    , mBackend(nullptr)
-    , mDsettings(nullptr)
-    , mDaemonInterface("org.deepin.SystemMonitorDaemon",
-                       "/org/deepin/SystemMonitorDaemon",
-                       "org.deepin.SystemMonitorDaemon")
-=======
     : QObject(parent), mBackend(nullptr), mDsettings(nullptr), mDaemonInterface("org.deepin.SystemMonitorDaemon", "/org/deepin/SystemMonitorDaemon", "org.deepin.SystemMonitorDaemon")
->>>>>>> a409fa09
 {
     mDaemonInterface.setParent(this);
     // json文件加载setting基本结构
@@ -145,13 +130,8 @@
     // 获取初始值
     option->setValue(option->defaultValue());
 
-<<<<<<< HEAD
-    option->connect(button, &DCommandLinkButton::clicked, option, [ = ]() {
-        qDebug() << __FUNCTION__ << __LINE__ << "，will jump to dde setting center notification page!";
-=======
     option->connect(button, &DCommandLinkButton::clicked, option, [=]() {
         qCDebug(app) << __FUNCTION__ << __LINE__ << "，will jump to dde setting center notification page!";
->>>>>>> a409fa09
         SystemProtectionSetting::instance()->onMessgaeSetting("");
     });
     if (widget != nullptr)
@@ -184,24 +164,15 @@
 
     QPair<QWidget *, QWidget *> optionWidget = DSettingsWidgetFactory::createStandardItem(QByteArray(), option, widget);
     // Item操作修改Setting值
-<<<<<<< HEAD
-    option->connect(button, &DSwitchButton::clicked, option, [ = ](bool checked) {
-        qDebug() << __FUNCTION__ << __LINE__ << ", new protection swich :" << checked;
-=======
     option->connect(button, &DSwitchButton::clicked, option, [=](bool checked) {
         qCDebug(app) << __FUNCTION__ << __LINE__ << ", new protection swich :" << checked;
->>>>>>> a409fa09
         if (checked != option->value().toBool()) {
             option->setValue(checked);
         }
     });
 
     // 用于恢复默认时，Item的数据更新
-<<<<<<< HEAD
-    button->connect(option, &DSettingsOption::valueChanged, button, [ = ]() {
-=======
     button->connect(option, &DSettingsOption::valueChanged, button, [=]() {
->>>>>>> a409fa09
         if (option->value().toBool() != button->isChecked()) {
             button->setChecked(option->value().toBool());
         }
@@ -308,38 +279,22 @@
         m_lastValidMemoryValue = option->value().toInt();
 
     // 修改Item同步修改Setting数据
-<<<<<<< HEAD
-    option->connect(edit, &DLineEdit::focusChanged, option, [ = ](bool onFocus) {
-        lineEditChanged(onFocus, edit, option, 100, 30);
-    });
-
-    option->connect(edit, &DLineEdit::textChanged, option, [ = ]() {
-=======
     option->connect(edit, &DLineEdit::focusChanged, option, [=](bool onFocus) {
         lineEditChanged(onFocus, edit, option, 100, 30);
     });
 
     option->connect(edit, &DLineEdit::textChanged, option, [=]() {
->>>>>>> a409fa09
         QString text = edit->text();
         int number = text.toInt();
         edit->setText(QString::number(number));
     });
 
-<<<<<<< HEAD
-    option->connect(edit, &DLineEdit::returnPressed, option, [ = ]() {
-=======
     option->connect(edit, &DLineEdit::returnPressed, option, [=]() {
->>>>>>> a409fa09
         lineEditChanged(false, edit, option, 100, 30);
     });
 
     // 用于恢复默认时，Item的数据更新
-<<<<<<< HEAD
-    edit->connect(option, &DSettingsOption::valueChanged, edit, [ = ]() {
-=======
     edit->connect(option, &DSettingsOption::valueChanged, edit, [=]() {
->>>>>>> a409fa09
         if (option->value().toInt() != edit->text().toInt()) {
             edit->setText(option->value().toString());
             // 恢复默认时，需要更新默认设置值
@@ -361,11 +316,7 @@
         // 初始控件的disable状态
         widget->setDisabled(!swtich_value.toBool());
         // 连接监控开关变化信号
-<<<<<<< HEAD
-        widget->connect(settingPtr, &DSettings::valueChanged, widget, [ = ](const QString & key, const QVariant & value) {
-=======
         widget->connect(settingPtr, &DSettings::valueChanged, widget, [=](const QString &key, const QVariant &value) {
->>>>>>> a409fa09
             if (key == AlarmStatusOptionName) {
                 widget->setDisabled(!value.toBool());
             }
@@ -375,11 +326,7 @@
             // 初始控件的disable状态
             leftWidget->setDisabled(!swtich_value.toBool());
             // 连接监控开关变化信号
-<<<<<<< HEAD
-            leftWidget->connect(settingPtr, &DSettings::valueChanged, leftWidget, [ = ](const QString & key, const QVariant & value) {
-=======
             leftWidget->connect(settingPtr, &DSettings::valueChanged, leftWidget, [=](const QString &key, const QVariant &value) {
->>>>>>> a409fa09
                 if (key == AlarmStatusOptionName) {
                     leftWidget->setDisabled(!value.toBool());
                 }
@@ -440,38 +387,22 @@
     // 获取初始值时同步更新静态变量
     m_lastValidInternalValue = option->value().toInt();
     // 修改Item同步修改Setting数据
-<<<<<<< HEAD
-    option->connect(edit, &DLineEdit::focusChanged, option, [ = ](bool onFocus) {
-        lineEditChanged(onFocus, edit, option, 60, 5);
-    });
-
-    option->connect(edit, &DLineEdit::textChanged, option, [ = ]() {
-=======
     option->connect(edit, &DLineEdit::focusChanged, option, [=](bool onFocus) {
         lineEditChanged(onFocus, edit, option, 60, 5);
     });
 
     option->connect(edit, &DLineEdit::textChanged, option, [=]() {
->>>>>>> a409fa09
         QString text = edit->text();
         int number = text.toInt();
         edit->setText(QString::number(number));
     });
 
-<<<<<<< HEAD
-    option->connect(edit, &DLineEdit::returnPressed, option, [ = ]() {
-=======
     option->connect(edit, &DLineEdit::returnPressed, option, [=]() {
->>>>>>> a409fa09
         lineEditChanged(false, edit, option, 60, 5);
     });
 
     // 用于恢复默认时，Item的数据更新
-<<<<<<< HEAD
-    edit->connect(option, &DSettingsOption::valueChanged, edit, [ = ]() {
-=======
     edit->connect(option, &DSettingsOption::valueChanged, edit, [=]() {
->>>>>>> a409fa09
         if (option->value().toInt() != edit->text().toInt()) {
             edit->setText(option->value().toString());
             if (option->key() == AlarmIntervalOptionName)
@@ -490,11 +421,7 @@
         // 初始控件的disable状态
         widget->setDisabled(!swtich_value.toBool());
         // 连接监控开关变化信号
-<<<<<<< HEAD
-        widget->connect(settingPtr, &DSettings::valueChanged, widget, [ = ](const QString & key, const QVariant & value) {
-=======
         widget->connect(settingPtr, &DSettings::valueChanged, widget, [=](const QString &key, const QVariant &value) {
->>>>>>> a409fa09
             if (key == AlarmStatusOptionName) {
                 widget->setDisabled(!value.toBool());
             }
@@ -504,11 +431,7 @@
             // 初始控件的disable状态
             leftWidget->setDisabled(!swtich_value.toBool());
             // 连接监控开关变化信号
-<<<<<<< HEAD
-            leftWidget->connect(settingPtr, &DSettings::valueChanged, leftWidget, [ = ](const QString & key, const QVariant & value) {
-=======
             leftWidget->connect(settingPtr, &DSettings::valueChanged, leftWidget, [=](const QString &key, const QVariant &value) {
->>>>>>> a409fa09
                 if (key == AlarmStatusOptionName) {
                     leftWidget->setDisabled(!value.toBool());
                 }
@@ -563,11 +486,7 @@
         QDBusMessage replyMsg = QDBusConnection::sessionBus().call(showDDEControlCenterPage);
 
         if (replyMsg.type() == QDBusMessage::ErrorMessage) {
-<<<<<<< HEAD
-            qWarning() << __FUNCTION__ << __LINE__ << ", dde control center dbus method call fail , error name :"
-=======
             qCWarning(app) << __FUNCTION__ << __LINE__ << ", dde control center dbus method call fail , error name :"
->>>>>>> a409fa09
                        << replyMsg.errorName() << " , error msg :" << replyMsg.errorMessage();
         }
 
@@ -595,11 +514,7 @@
         QDBusMessage replyMsg = QDBusConnection::sessionBus().call(showDDEControlCenter);
 
         if (replyMsg.type() == QDBusMessage::ErrorMessage) {
-<<<<<<< HEAD
-            qWarning() << __FUNCTION__ << __LINE__ << ", dde control center dbus method call fail , error name :"
-=======
             qCWarning(app) << __FUNCTION__ << __LINE__ << ", dde control center dbus method call fail , error name :"
->>>>>>> a409fa09
                        << replyMsg.errorName() << " , error msg :" << replyMsg.errorMessage();
         }
     }
@@ -620,13 +535,8 @@
 
     // 拼接dbus调用命令字串
     if (key == AlarmStatusOptionName) {
-<<<<<<< HEAD
-        cmd.append("setSystemProtectionStatus "); // Method Name
-        cmd.append(value.toString());             // value
-=======
         cmd.append("setSystemProtectionStatus ");   // Method Name
         cmd.append(value.toString());   // value
->>>>>>> a409fa09
         needCall = true;
     } else if (key == AlarmCpuUsageOptionName) {
         cmd.append("setAlarmUsageOfCpu ");   // Method Name
@@ -646,15 +556,9 @@
         needCall = true;
     }
 
-<<<<<<< HEAD
-    if (needCall)  {
-        qDebug() << __FUNCTION__ << __LINE__ << "，dbus cmd：" << cmd;
-        QTimer::singleShot(100, this, [ = ]() { QProcess::startDetached(cmd); });
-=======
     if (needCall) {
         qCDebug(app) << __FUNCTION__ << __LINE__ << "，dbus cmd：" << cmd;
         QTimer::singleShot(100, this, [=]() { QProcess::startDetached(cmd); });
->>>>>>> a409fa09
     }
 }
 
@@ -688,15 +592,9 @@
 {
     // 创建新的数据后端，应对可能的设置数据变化
     QString strConfigPath = QString("%1/%2/%3/protection.conf")
-<<<<<<< HEAD
-                            .arg(QStandardPaths::writableLocation(QStandardPaths::ConfigLocation))
-                            .arg(qApp->organizationName())
-                            .arg(qApp->applicationName());
-=======
                                     .arg(QStandardPaths::writableLocation(QStandardPaths::ConfigLocation))
                                     .arg(qApp->organizationName())
                                     .arg(qApp->applicationName());
->>>>>>> a409fa09
 
     Dtk::Core::QSettingBackend *newBackend = new QSettingBackend(strConfigPath);
     // 为DSetting更新数据后端
