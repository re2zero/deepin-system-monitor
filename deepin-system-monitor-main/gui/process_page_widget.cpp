--- conflicted
+++ resolved
@@ -469,17 +469,10 @@
     dialog.exec();
     if (dialog.result() == QMessageBox::Ok) {
         QString name = m_procTable->getProcessName(pid);
-<<<<<<< HEAD
-        QJsonObject obj{
-            {"tid", EventLogUtils::ProcessKilled},
-            {"version", QCoreApplication::applicationVersion()},
-            {"process_name", name}
-=======
         QJsonObject obj {
             { "tid", EventLogUtils::ProcessKilled },
             { "version", QCoreApplication::applicationVersion() },
             { "process_name", name }
->>>>>>> a409fa09
         };
         EventLogUtils::get().writeLogs(obj);
 
